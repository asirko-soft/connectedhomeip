# Tests that are NOT executed in CI, along with the reason on
# why they are not.
not_automated:
    - name: MinimalRepresentation.py
      reason: Code/Test not being used or not shared code for any other tests
    - name: TC_AVSMTestBase.py
      reason: Shared code for TC_AVSM, not a standalone test
    - name: TC_AVSM_2_2.py
      reason: Camera App does not support all features required for this TC
    - name: TC_AVSM_2_3.py
      reason: Camera App does not support all features required for this TC
    - name: TC_AVSM_2_4.py
      reason: Camera App does not support all features required for this TC
    - name: TC_AVSM_2_5.py
      reason: Camera App does not support all features required for this TC
    - name: TC_AVSM_2_6.py
      reason: Camera App does not support all features required for this TC
    - name: TC_AVSM_2_7.py
      reason: Camera App does not support all features required for this TC
    - name: TC_AVSM_2_8.py
      reason: Camera App does not support all features required for this TC
    - name: TC_AVSM_2_9.py
      reason: Camera App does not support all features required for this TC
    - name: TC_AVSM_2_10.py
      reason: Camera App does not support all features required for this TC
    - name: TC_AVSM_2_11.py
      reason: Camera App does not support all features required for this TC
    - name: TC_CNET_4_2.py
      reason: It has no CI execution block, it not executed in CI
    - name: TC_CNET_4_3.py
      reason:
          network commissioning cluster does not return expected values on linux
          example apps -
          https://github.com/project-chip/connectedhomeip/issues/37824
    - name: TC_CNET_4_4.py
      reason: It has no CI execution block, is not executed in CI
<<<<<<< HEAD
    - name: TC_CNET_4_10.py
=======
    - name: TC_CNET_4_15.py
>>>>>>> d3df54ee
      reason: It has no CI execution block, is not executed in CI
    - name: TC_DGGEN_3_2.py
      reason:
          src/python_testing/test_testing/test_TC_DGGEN_3_2.py is the Unit test
          of this test
    - name: TC_LVL_2_3.py
      reason:
          The microwave-oven-app does not have level control cluster on endpoint
          1 - https://github.com/project-chip/connectedhomeip/issues/36885
    - name: TC_EEVSE_Utils.py
      reason: Shared code for TC_EEVSE, not a standalone test
    - name: TC_EWATERHTRBase.py
      reason: Shared code for TC_EWATERHTR, not a standalone test
    - name: TC_EnergyReporting_Utils.py
      reason: Shared code for TC_EEM and TC_EPM, not a standalone test
    - name: TC_EGCTestBase.py
      reason: Shared code for TC_EGC, not a standalone test
    - name: TC_OpstateCommon.py
      reason: Shared code for TC_OPSTATE, not a standalone test
    - name: TC_pics_checker.py
      reason:
          Currently isn't enabled because we don't have any examples with
          conformant PICS
    - name: TC_OCC_3_1.py
      reason:
          There are CI issues for the test cases that implements manually
          controlling sensor device for the occupancy state ON/OFF change
    - name: TC_OCC_3_2.py
      reason:
          There are CI issues for the test cases that implements manually
          controlling sensor device for the occupancy state ON/OFF change
    - name: TestCommissioningTimeSync.py
      reason: Code/Test not being used or not shared code for any other tests
    - name: TestConformanceSupport.py
      reason: Unit test - does not run against an app
    - name: TestChoiceConformanceSupport.py
      reason: Unit test - does not run against an app
    - name: TC_DEMTestBase.py
      reason: Shared code for TC_DEM, not a standalone test
    - name: TC_EGCTestBase.py
      reason: Shared code for TC_EGC, not a standalone test
    - name: TC_SEPRTestBase.py
      reason: Shared code for TC_SEPR, not a standalone test
    - name: TestConformanceTest.py
      reason:
          Unit test of the conformance test (TC_DeviceConformance) - does not
          run against an app
    - name: TestDefaultWarnings.py
      reason: Unit test - does not run against an app
    - name: TestIdChecks.py
      reason: Unit test - does not run against an app
    - name: TestSpecParsingDeviceType.py
      reason: Unit test - does not run against an app
    - name: TestConformanceTest.py
      reason: Unit test - does not run against an app
    - name: TestSpecParsingSelection.py
      reason: Unit test - does not run against an app
    - name: TestMatterTestingSupport.py
      reason: Unit test - does not run against an app
    - name: TestSpecParsingSupport.py
      reason: Unit test - does not run against an app
    - name: TestTimeSyncTrustedTimeSource.py
      reason:
          Unit test and shared code for
          scripts/tests/TestTimeSyncTrustedTimeSourceRunner.py
    - name: drlk_2_x_common.py
      reason: Shared code for TC_DRLK, not a standalone test
    - name: execute_python_tests.py
      reason:
          Python code that runs all the python tests from src/python_testing
          (This code itself run via tests.yaml)
    - name: fake_device_builder.py
      reason: Unit test helper code, not a standalone test
    - name: hello_external_runner.py
      reason: Code/Test not being used or not shared code for any other tests
    - name: hello_test.py
      reason: Is a template for tests
    - name: test_plan_support.py
      reason: Shared code for TC_*, not a standalone test
    - name: test_plan_table_generator.py
      reason: Code/Test not being used or not shared code for any other tests
    - name: modebase_cluster_check.py
      reason: Shared code for Modebase derived clusters, not a standalone test.
    - name: TC_AVSUMTestBase.py
      reason:
          Shared code for Camera AV Settings (TC_AVSUM*), not a standalone test.

# This is a list of slow tests (just arbitrarily picked around 20 seconds)
# used in some script reporting for "be patient" messages as well as potentially
# to consider improving. May not be exhaustive
slow_tests:
    - { name: mobile-device-test.py, duration: 3 minutes }
    - { name: TC_AccessChecker.py, duration: 1.5 minutes }
    - { name: TC_BRBINFO_4_1.py, duration: 2 minutes }
    - { name: TC_CADMIN_1_19.py, duration: 30 seconds }
    - { name: TC_CADMIN_1_22_24.py, duration: 3 minutes }
    - { name: TC_CADMIN_1_9.py, duration: 40 seconds }
    - { name: TC_CC_2_2.py, duration: 1.5 minutes }
    - { name: TC_DEM_2_10.py, duration: 40 seconds }
    - { name: TC_DeviceBasicComposition.py, duration: 25 seconds }
    - { name: TC_DRLK_2_12.py, duration: 30 seconds }
    - { name: TC_DRLK_2_3.py, duration: 30 seconds }
    - { name: TC_EEVSE_2_6.py, duration: 30 seconds }
    - { name: TC_FAN_3_1.py, duration: 15 seconds }
    - { name: TC_MCORE_FS_1_4.py, duration: 20 seconds }
    - { name: TC_OPSTATE_2_5.py, duration: 1.25 minutes }
    - { name: TC_OPSTATE_2_6.py, duration: 35 seconds }
    - { name: TC_PS_2_3.py, duration: 30 seconds }
    - { name: TC_RR_1_1.py, duration: 25 seconds }
    - { name: TC_SWTCH.py, duration: 1 minute }
    - { name: TC_TestAttrAvail.py, duration: 30 seconds }
    - { name: TC_TIMESYNC_2_10.py, duration: 20 seconds }
    - { name: TC_TIMESYNC_2_11.py, duration: 30 seconds }
    - { name: TC_TIMESYNC_2_12.py, duration: 20 seconds }
    - { name: TC_TIMESYNC_2_7.py, duration: 20 seconds }
    - { name: TC_TIMESYNC_2_8.py, duration: 1.5 minutes }<|MERGE_RESOLUTION|>--- conflicted
+++ resolved
@@ -34,11 +34,9 @@
           https://github.com/project-chip/connectedhomeip/issues/37824
     - name: TC_CNET_4_4.py
       reason: It has no CI execution block, is not executed in CI
-<<<<<<< HEAD
     - name: TC_CNET_4_10.py
-=======
+      reason: It has no CI execution block, is not executed in CI
     - name: TC_CNET_4_15.py
->>>>>>> d3df54ee
       reason: It has no CI execution block, is not executed in CI
     - name: TC_DGGEN_3_2.py
       reason:

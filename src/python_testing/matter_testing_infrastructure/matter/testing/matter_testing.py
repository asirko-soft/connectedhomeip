--- conflicted
+++ resolved
@@ -256,10 +256,7 @@
             raise FileNotFoundError("CANNOT FIND %r" % app_pipe)
 
         if app_pipe is None:
-<<<<<<< HEAD
-=======
             # Align with config naming used by the runner
->>>>>>> 07b68c9c
             app_pipe = self.matter_test_config.pipe_name
 
         if not isinstance(app_pipe, str):
@@ -322,11 +319,7 @@
     def get_endpoint(self, default: int = 0) -> int:
         return self.matter_test_config.endpoint if self.matter_test_config.endpoint is not None else default
 
-<<<<<<< HEAD
     def get_wifi_ssid(self, default: Optional[str] = None) -> Optional[str]:
-=======
-    def get_wifi_ssid(self, default: str = "") -> str:
->>>>>>> 07b68c9c
         ''' Get WiFi SSID
 
             Get the WiFi networks name provided with flags
@@ -334,11 +327,7 @@
         '''
         return self.matter_test_config.wifi_ssid if self.matter_test_config.wifi_ssid is not None else default
 
-<<<<<<< HEAD
     def get_credentials(self, default: Optional[str] = None) -> Optional[str]:
-=======
-    def get_credentials(self, default: str = "") -> str:
->>>>>>> 07b68c9c
         ''' Get WiFi passphrase
 
             Get the WiFi credentials provided with flags

--- conflicted
+++ resolved
@@ -596,13 +596,8 @@
 
         self.test_class = getattr(module, classname)
 
-<<<<<<< HEAD
     def set_test_config(self, test_config: Optional['MatterTestConfig'] = None):
         from chip.testing.matter_testing import MatterTestConfig
-=======
-    def set_test_config(self, test_config: 'MatterTestConfig' = None):
-        from chip.testing.matter_test_config import MatterTestConfig
->>>>>>> a0478b3a
         if test_config is None:
             test_config = MatterTestConfig()
 

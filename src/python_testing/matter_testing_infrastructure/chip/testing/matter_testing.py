--- conflicted
+++ resolved
@@ -1190,7 +1190,18 @@
         # The named pipe name must be set in the derived classes
         self.app_pipe = None
 
-<<<<<<< HEAD
+    async def commission_devices(self) -> bool:
+        conf = self.matter_test_config
+
+        for commission_idx, node_id in enumerate(conf.dut_node_ids):
+            logging.info(
+                f"Starting commissioning for root index {conf.root_of_trust_index}, fabric ID 0x{conf.fabric_id:016X}, node ID 0x{node_id:016X}")
+            logging.info(f"Commissioning method: {conf.commissioning_method}")
+
+            await CommissionDeviceTest.commission_device(self, commission_idx)
+
+        return True
+
     def get_test_pixits(self, test: str) -> list[PIXITDefinition]:
         """Get PIXIT definitions for a specific test"""
         pixits_name = f'pixits_{test.removeprefix("test_")}'
@@ -1199,19 +1210,6 @@
             return fn()
         except AttributeError:
             return []
-=======
-    async def commission_devices(self) -> bool:
-        conf = self.matter_test_config
-
-        for commission_idx, node_id in enumerate(conf.dut_node_ids):
-            logging.info(
-                f"Starting commissioning for root index {conf.root_of_trust_index}, fabric ID 0x{conf.fabric_id:016X}, node ID 0x{node_id:016X}")
-            logging.info(f"Commissioning method: {conf.commissioning_method}")
-
-            await CommissionDeviceTest.commission_device(self, commission_idx)
-
-        return True
->>>>>>> dedef1fc
 
     def get_test_steps(self, test: str) -> list[TestStep]:
         ''' Retrieves the test step list for the given test

--- conflicted
+++ resolved
@@ -36,11 +36,7 @@
 from datetime import datetime, timedelta, timezone
 from enum import Enum, IntFlag
 from itertools import chain
-<<<<<<< HEAD
 from typing import Any, Callable, Iterable, List, Optional, Tuple, Type, Union
-=======
-from typing import Any, Callable, List, Optional, Tuple
->>>>>>> 02d5c4a2
 
 import chip.testing.conversions as conversions
 import chip.testing.decorators as decorators
@@ -149,132 +145,6 @@
         return pathlib.Path.cwd()
 
 
-<<<<<<< HEAD
-class SimpleEventCallback:
-    def __init__(self, name: str, expected_cluster_id: int, expected_event_id: int, output_queue: queue.SimpleQueue):
-        self._name = name
-        self._expected_cluster_id = expected_cluster_id
-        self._expected_event_id = expected_event_id
-        self._output_queue = output_queue
-
-    def __call__(self, event_result: EventReadResult, transaction: SubscriptionTransaction):
-        if (self._expected_cluster_id == event_result.Header.ClusterId and
-                self._expected_event_id == event_result.Header.EventId):
-            self._output_queue.put(event_result)
-
-    @property
-    def name(self) -> str:
-        return self._name
-
-
-class EventChangeCallback:
-    def __init__(self, expected_cluster: ClusterObjects.Cluster):
-        """This class creates a queue to store received event callbacks, that can be checked by the test script
-           expected_cluster: is the cluster from which the events are expected
-        """
-        self._q: queue.Queue = queue.Queue()
-        self._expected_cluster = expected_cluster
-
-    async def start(self, dev_ctrl, node_id: int, endpoint: int, fabric_filtered: bool = False, min_interval_sec: int = 0, max_interval_sec: int = 30) -> Any:
-        """This starts a subscription for events on the specified node_id and endpoint. The cluster is specified when the class instance is created."""
-        urgent = True
-        self._subscription = await dev_ctrl.ReadEvent(node_id,
-                                                      events=[(endpoint, self._expected_cluster, urgent)], reportInterval=(
-                                                          min_interval_sec, max_interval_sec),
-                                                      fabricFiltered=fabric_filtered, keepSubscriptions=True, autoResubscribe=False)
-        self._subscription.SetEventUpdateCallback(self.__call__)
-        return self._subscription
-
-    def __call__(self, res: EventReadResult, transaction: SubscriptionTransaction):
-        """This is the subscription callback when an event is received.
-           It checks the event is from the expected_cluster and then posts it into the queue for later processing."""
-        if res.Status == Status.Success and res.Header.ClusterId == self._expected_cluster.id:
-            logging.info(
-                f'Got subscription report for event on cluster {self._expected_cluster}: {res.Data}')
-            self._q.put(res)
-
-    def wait_for_event_report(self, expected_event: ClusterObjects.ClusterEvent, timeout_sec: float = 10.0) -> Any:
-        """This function allows a test script to block waiting for the specific event to be the next event
-           to arrive within a timeout (specified in seconds). It returns the event data so that the values can be checked."""
-        logging.info(f"Waiting for {expected_event} for {timeout_sec:.1f} seconds")
-        try:
-            res = self._q.get(block=True, timeout=timeout_sec)
-        except queue.Empty:
-            asserts.fail("Failed to receive a report for the event {}".format(expected_event))
-
-        asserts.assert_equal(res.Header.ClusterId, expected_event.cluster_id, "Expected cluster ID not found in event report")
-        asserts.assert_equal(res.Header.EventId, expected_event.event_id, "Expected event ID not found in event report")
-        logging.info(f"Successfully waited for {expected_event}")
-        return res.Data
-
-    def wait_for_event_expect_no_report(self, timeout_sec: float = 10.0):
-        """This function returns if an event does not arrive within the timeout specified in seconds.
-           If any event does arrive, an assert failure occurs."""
-        try:
-            res = self._q.get(block=True, timeout=timeout_sec)
-        except queue.Empty:
-            return
-
-        asserts.fail(f"Event reported when not expected {res}")
-
-    def get_last_event(self) -> Optional[Any]:
-        """Flush entire queue, returning last (newest) event only."""
-        last_event: Optional[Any] = None
-        while True:
-            try:
-                last_event = self._q.get(block=False)
-            except queue.Empty:
-                return last_event
-
-    def flush_events(self) -> None:
-        """Flush entire queue, returning nothing."""
-        _ = self.get_last_event()
-        return
-
-    def reset(self) -> None:
-        """Resets state as if no events had ever been received."""
-        self.flush_events()
-
-    @property
-    def event_queue(self) -> queue.Queue:
-        return self._q
-
-
-class AttributeChangeCallback:
-    def __init__(self, expected_attribute: ClusterObjects.ClusterAttributeDescriptor):
-        self._output: queue.Queue[tuple[TypedAttributePath, SubscriptionTransaction]] = queue.Queue()
-        self._expected_attribute = expected_attribute
-
-    def __call__(self, path: TypedAttributePath, transaction: SubscriptionTransaction):
-        """This is the subscription callback when an attribute is updated.
-           It checks the passed in attribute is the same as the subscribed to attribute and
-           then posts it into the queue for later processing."""
-
-        asserts.assert_equal(path.AttributeType, self._expected_attribute,
-                             f"[AttributeChangeCallback] Attribute mismatch. Expected: {self._expected_attribute}, received: {path.AttributeType}")
-        logging.debug(f"[AttributeChangeCallback] Attribute update callback for {path.AttributeType}")
-        q = (path, transaction)
-        self._output.put(q)
-
-    def wait_for_report(self):
-        try:
-            path, transaction = self._output.get(block=True, timeout=10)
-        except queue.Empty:
-            asserts.fail(
-                f"[AttributeChangeCallback] Failed to receive a report for the {self._expected_attribute} attribute change")
-
-        asserts.assert_equal(path.AttributeType, self._expected_attribute,
-                             f"[AttributeChangeCallback] Received incorrect report. Expected: {self._expected_attribute}, received: {path.AttributeType}")
-        try:
-            attribute_value = transaction.GetAttribute(path)
-            logging.info(
-                f"[AttributeChangeCallback] Got attribute subscription report. Attribute {path.AttributeType}. Updated value: {attribute_value}. SubscriptionId: {transaction.subscriptionId}")
-        except KeyError:
-            asserts.fail(f"[AttributeChangeCallback] Attribute {self._expected_attribute} not found in returned report")
-
-
-=======
->>>>>>> 02d5c4a2
 def clear_queue(report_queue: queue.Queue):
     """Flush all contents of a report queue. Useful to get back to empty point."""
     while not report_queue.empty():
@@ -328,297 +198,6 @@
         return AttributeMatcherFromCallable(description, matcher)
 
 
-<<<<<<< HEAD
-def await_sequence_of_reports(report_queue: queue.Queue, endpoint_id: int, attribute: TypedAttributePath, sequence: list[Any], timeout_sec: float) -> None:
-    """Given a queue.Queue hooked-up to an attribute change accumulator, await a given expected sequence of attribute reports.
-
-    Args:
-      - report_queue: the queue that receives all the reports.
-      - endpoint_id: endpoint ID to match for reports to check.
-      - attribute: attribute to match for reports to check.
-      - sequence: list of attribute values in order that are expected.
-      - timeout_sec: number of seconds to wait for.
-
-    *** WARNING: The queue contains every report since the sub was established. Use
-        clear_queue to make it empty. ***
-
-    This will fail current Mobly test with assertion failure if the data is not as expected in order.
-
-    Returns nothing on success so the test can go on.
-    """
-    start_time = time.time()
-    elapsed = 0.0
-    time_remaining = timeout_sec
-
-    sequence_idx = 0
-    actual_values = []
-
-    while time_remaining > 0:
-        expected_value = sequence[sequence_idx]
-        logging.info(f"Expecting value {expected_value} for attribute {attribute} on endpoint {endpoint_id}")
-        logging.info(f"Waiting for {timeout_sec:.1f} seconds for all reports.")
-        try:
-            item: AttributeValue = report_queue.get(block=True, timeout=time_remaining)
-
-            # Track arrival of all values for the given attribute.
-            if item.endpoint_id == endpoint_id and item.attribute == attribute:
-                actual_values.append(item.value)
-
-                if item.value == expected_value:
-                    logging.info(f"Got expected attribute change {sequence_idx+1}/{len(sequence)} for attribute {attribute}")
-                    sequence_idx += 1
-                else:
-                    asserts.assert_equal(item.value, expected_value,
-                                         msg=f"Did not get expected attribute value in correct sequence. Sequence so far: {actual_values}")
-
-                # We are done waiting when we have accumulated all results.
-                if sequence_idx == len(sequence):
-                    logging.info("Got all attribute changes, done waiting.")
-                    return
-        except queue.Empty:
-            # No error, we update timeouts and keep going
-            pass
-
-        elapsed = time.time() - start_time
-        time_remaining = timeout_sec - elapsed
-
-    asserts.fail(f"Did not get full sequence {sequence} in {timeout_sec:.1f} seconds. Got {actual_values} before time-out.")
-
-
-class ClusterAttributeChangeAccumulator:
-    """
-    Subscribes to a cluster or single attribute and accumulates attribute reports in a queue.
-
-    If `expected_attribute` is provided, it subscribes only to that specific attribute.
-    Otherwise, it subscribes to all attributes from the cluster.
-
-    Args:
-        expected_cluster (ClusterObjects.Cluster): The cluster to subscribe to.
-        expected_attribute (ClusterObjects.ClusterAttributeDescriptor, optional):
-            If provided, subscribes to a single attribute. Defaults to None.
-    """
-
-    def __init__(self, expected_cluster: ClusterObjects.Cluster, expected_attribute: Optional[ClusterObjects.ClusterAttributeDescriptor] = None):
-        self._expected_cluster = expected_cluster
-        self._expected_attribute = expected_attribute
-        self._subscription = None
-        self._lock = threading.Lock()
-        self._q: queue.Queue[AttributeValue] = queue.Queue()
-        self._endpoint_id = 0
-        self.reset()
-
-    def reset(self):
-        with self._lock:
-            self._attribute_report_counts = {}
-            attrs = [cls for name, cls in inspect.getmembers(self._expected_cluster.Attributes) if inspect.isclass(
-                cls) and issubclass(cls, ClusterObjects.ClusterAttributeDescriptor)]
-            self._attribute_reports: dict[Any, list[AttributeValue]] = {}
-            if self._expected_attribute is not None:
-                attrs = [self._expected_attribute]
-            for a in attrs:
-                self._attribute_report_counts[a] = 0
-                self._attribute_reports[a] = []
-
-        self.flush_reports()
-
-    async def start(self, dev_ctrl, node_id: int, endpoint: int, fabric_filtered: bool = False, min_interval_sec: int = 0, max_interval_sec: int = 5, keepSubscriptions: bool = True) -> Any:
-        """This starts a subscription for attributes on the specified node_id and endpoint. The cluster is specified when the class instance is created."""
-
-        if self._expected_attribute is not None:
-            attributes: SubscriptionTargetList = [
-                (endpoint, self._expected_attribute)]
-        else:
-            attributes = [(endpoint, self._expected_cluster)]
-
-        self._subscription = await dev_ctrl.ReadAttribute(
-            nodeid=node_id,
-            attributes=attributes,
-            reportInterval=(int(min_interval_sec), int(max_interval_sec)),
-            fabricFiltered=fabric_filtered,
-            keepSubscriptions=keepSubscriptions
-        )
-        self._endpoint_id = endpoint
-        if self._subscription is not None:
-            self._subscription.SetAttributeUpdateCallback(self.__call__)
-        return self._subscription
-
-    async def cancel(self):
-        """This cancels a subscription."""
-        # Wait for the asyncio.CancelledError to be called before returning
-        try:
-            self._subscription.Shutdown()
-            await asyncio.sleep(5)
-        except asyncio.CancelledError:
-            pass
-
-    def __call__(self, path: TypedAttributePath, transaction: SubscriptionTransaction):
-        """This is the subscription callback when an attribute report is received.
-           It checks the report is from the expected_cluster and then posts it into the queue for later processing."""
-        valid_report = False
-        if path.ClusterType == self._expected_cluster:
-            if self._expected_attribute is not None:
-                valid_report = path.ClusterId == self._expected_attribute.cluster_id
-            else:
-                valid_report = True
-
-        if valid_report:
-            data = transaction.GetAttribute(path)
-            # Ensure path.Path and path.AttributeType are not None before accessing their properties
-            if path.Path is not None and path.AttributeType is not None:
-                # mypy assertion: EndpointId should not be None when Path is not None
-                assert path.Path.EndpointId is not None
-                value = AttributeValue(endpoint_id=path.Path.EndpointId, attribute=path.AttributeType,
-                                       value=data, timestamp_utc=datetime.now(timezone.utc))
-                logging.info(f"Got subscription report for {path.AttributeType}: {data}")
-                self._q.put(value)
-                with self._lock:
-                    self._attribute_report_counts[path.AttributeType] += 1
-                    self._attribute_reports[path.AttributeType].append(value)
-
-    def await_all_final_values_reported(self, expected_final_values: Iterable[AttributeValue], timeout_sec: float = 1.0):
-        """Expect that every `expected_final_value` report is the last value reported for the given attribute, ignoring timestamps.
-
-        Waits for at least `timeout_sec` seconds.
-
-        This is a form of barrier for a set of attribute changes that should all happen together for an action.
-        """
-        start_time = time.time()
-        elapsed = 0.0
-        time_remaining = timeout_sec
-
-        last_report_matches: dict[int, bool] = {idx: False for idx, _ in enumerate(expected_final_values)}
-
-        for element in expected_final_values:
-            logging.info(
-                f"--> Expecting report for value {element.value} for attribute {element.attribute} on endpoint {element.endpoint_id}")
-        logging.info(f"Waiting for {timeout_sec:.1f} seconds for all reports.")
-
-        while time_remaining > 0:
-            # Snapshot copy at the beginning of the loop. This is thread-safe based on the design.
-            all_reports = self._attribute_reports
-
-            # Recompute all last-value matches
-            for expected_idx, expected_element in enumerate(expected_final_values):
-                last_value = None
-                for report in all_reports.get(expected_element.attribute, []):
-                    if report.endpoint_id == expected_element.endpoint_id:
-                        last_value = report.value
-
-                last_report_matches[expected_idx] = (last_value is not None and last_value == expected_element.value)
-
-            # Determine if all were met
-            if all(last_report_matches.values()):
-                logging.info("Found all expected reports were true.")
-                return
-
-            elapsed = time.time() - start_time
-            time_remaining = timeout_sec - elapsed
-            time.sleep(0.1)
-
-        # If we reach here, there was no early return and we failed to find all the values.
-        logging.error("Reached time-out without finding all expected report values.")
-        logging.info("Values found:")
-        for expected_idx, expected_element in enumerate(expected_final_values):
-            logging.info(f"  -> {expected_element} found: {last_report_matches.get(expected_idx)}")
-        asserts.fail("Did not find all expected last report values before time-out")
-
-    def await_all_expected_report_matches(self, expected_matchers: Iterable[AttributeMatcher], timeout_sec: float = 1.0):
-        """Expect that every predicate in `expected_matchers`, when run against all the incoming reports, reaches true by the end, ignoring timestamps.
-
-        Waits for at least `timeout_sec` seconds.
-
-        This is a form of barrier for a set of attribute changes that should all happen together for an action.
-
-        Note that this does not check against the "last" value of every attribute, only that each expected
-        report was seen at least once.
-        """
-        start_time = time.time()
-        elapsed = 0.0
-        time_remaining = timeout_sec
-
-        report_matches: dict[int, bool] = {idx: False for idx, _ in enumerate(expected_matchers)}
-
-        for matcher in expected_matchers:
-            logging.info(
-                f"--> Matcher waiting: {matcher.description}")
-        logging.info(f"Waiting for {timeout_sec:.1f} seconds for all reports.")
-
-        while time_remaining > 0:
-            # Snapshot copy at the beginning of the loop. This is thread-safe based on the design.
-            all_reports = self._attribute_reports
-
-            # Recompute all last-value matches
-            for expected_idx, matcher in enumerate(expected_matchers):
-                for attribute, reports in all_reports.items():
-                    for report in reports:
-                        if matcher.matches(report) and not report_matches[expected_idx]:
-                            logging.info(f"  --> Found a match for: {matcher.description}")
-                            report_matches[expected_idx] = True
-
-            # Determine if all were met
-            if all(report_matches.values()):
-                logging.info("Found all expected matchers did match.")
-                return
-
-            elapsed = time.time() - start_time
-            time_remaining = timeout_sec - elapsed
-            time.sleep(0.1)
-
-        # If we reach here, there was no early return and we failed to find all the values.
-        logging.error("Reached time-out without finding all expected report values.")
-        for expected_idx, expected_matcher in enumerate(expected_matchers):
-            logging.info(f"  -> {expected_matcher.description}: {report_matches.get(expected_idx)}")
-        asserts.fail("Did not find all expected reports before time-out")
-
-    def await_sequence_of_reports(self, attribute: TypedAttributePath, sequence: list[Any], timeout_sec: float) -> None:
-        """Await a given expected sequence of attribute reports in the accumulator for the endpoint associated.
-
-        Args:
-          - attribute: attribute to match for reports to check.
-          - sequence: list of attribute values in order that are expected.
-          - timeout_sec: number of seconds to wait for.
-
-        *** WARNING: The queue contains every report since the sub was established. Use
-            self.reset() to make it empty. ***
-
-        This will fail current Mobly test with assertion failure if the data is not as expected in order.
-
-        Returns nothing on success so the test can go on.
-        """
-        await_sequence_of_reports(report_queue=self.attribute_queue, endpoint_id=self._endpoint_id,
-                                  attribute=attribute, sequence=sequence, timeout_sec=timeout_sec)
-
-    @property
-    def attribute_queue(self) -> queue.Queue:
-        return self._q
-
-    @property
-    def attribute_report_counts(self) -> dict[ClusterObjects.ClusterAttributeDescriptor, int]:
-        with self._lock:
-            return self._attribute_report_counts
-
-    @property
-    def attribute_reports(self) -> dict[ClusterObjects.ClusterAttributeDescriptor, list[AttributeValue]]:
-        with self._lock:
-            return self._attribute_reports.copy()
-
-    def get_last_report(self) -> Optional[Any]:
-        """Flush entire queue, returning last (newest) report only."""
-        last_report: Optional[Any] = None
-        while True:
-            try:
-                last_report = self._q.get(block=False)
-            except queue.Empty:
-                return last_report
-
-    def flush_reports(self) -> None:
-        """Flush entire queue, returning nothing."""
-        _ = self.get_last_report()
-        return
-
-
-=======
->>>>>>> 02d5c4a2
 @dataclass
 class MatterTestConfig:
     storage_path: pathlib.Path = pathlib.Path(".")

--- conflicted
+++ resolved
@@ -29,14 +29,8 @@
 import typing
 from dataclasses import dataclass, field
 from datetime import datetime, timedelta, timezone
-<<<<<<< HEAD
-from enum import Enum, IntFlag
+from enum import IntFlag
 from typing import Any, Callable, List, Optional
-=======
-from enum import IntFlag
-from itertools import chain
-from typing import Any, Callable, List, Optional, Tuple
->>>>>>> 91928f00
 
 import chip.testing.conversions as conversions
 import chip.testing.decorators as decorators
@@ -66,11 +60,8 @@
 from chip.testing.commissioning import (CommissioningInfo, CustomCommissioningParameters, SetupPayloadInfo, commission_devices,
                                         get_setup_payload_info_config)
 from chip.testing.global_attribute_ids import GlobalAttributeIds
-<<<<<<< HEAD
-=======
 from chip.testing.pics import read_pics_from_file
 from chip.testing.problem_notices import AttributePathLocation, ClusterMapper, ProblemLocation, ProblemNotice, ProblemSeverity
->>>>>>> 91928f00
 from chip.testing.runner import TestRunnerHooks, TestStep
 from chip.tlv import uint
 from mobly import asserts, base_test, signals

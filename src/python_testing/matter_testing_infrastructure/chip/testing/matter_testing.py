--- conflicted
+++ resolved
@@ -73,9 +73,8 @@
 from chip.testing.pics import read_pics_from_file
 from chip.testing.runner import TestRunnerHooks, TestStep
 from chip.tlv import uint
+from chip.tracing import TracingContext
 from mobly import asserts, base_test, signals, utils
-<<<<<<< HEAD
-=======
 from mobly.config_parser import ENV_MOBLY_LOGPATH, TestRunConfig
 from mobly.test_runner import TestRunner
 
@@ -85,7 +84,6 @@
     class TestRunnerHooks:
         pass
 
->>>>>>> d3df54ee
 
 # TODO: Add utility to commission a device if needed
 # TODO: Add utilities to keep track of controllers/fabrics

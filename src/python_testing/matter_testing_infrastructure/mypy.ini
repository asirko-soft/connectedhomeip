[mypy]
mypy_path = chip/typings
namespace_packages = True
warn_unused_configs = True
<<<<<<< HEAD
explicit_package_bases = True
ignore_missing_imports = True
=======
ignore_missing_imports = True
explicit_package_bases = True
>>>>>>> 57827d75
<|MERGE_RESOLUTION|>--- conflicted
+++ resolved
@@ -2,10 +2,5 @@
 mypy_path = chip/typings
 namespace_packages = True
 warn_unused_configs = True
-<<<<<<< HEAD
-explicit_package_bases = True
 ignore_missing_imports = True
-=======
-ignore_missing_imports = True
-explicit_package_bases = True
->>>>>>> 57827d75
+explicit_package_bases = True
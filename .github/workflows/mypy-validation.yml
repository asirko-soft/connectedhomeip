# Copyright (c) 2025 Project CHIP Authors
#
# Licensed under the Apache License, Version 2.0 (the "License");
# you may not use this file except in compliance with the License.
# You may obtain a copy of the License at
#
# http://www.apache.org/licenses/LICENSE-2.0
#
# Unless required by applicable law or agreed to in writing, software
# distributed under the License is distributed on an "AS IS" BASIS,
# WITHOUT WARRANTIES OR CONDITIONS OF ANY KIND, either express or implied.
# See the License for the specific language governing permissions and
# limitations under the License.

name: Mypy Type Validation

on:
  push:
    branches: [ master ]
    paths:
      - 'src/python_testing/matter_testing_infrastructure/**/*.py'
  pull_request:
    paths:
      - 'src/python_testing/matter_testing_infrastructure/**/*.py'

jobs:
  mypy-check:
    runs-on: ubuntu-latest
    if: github.actor != 'restyled-io[bot]'
    
    container:
      image: ghcr.io/project-chip/chip-build:133
      options: --privileged --sysctl "net.ipv6.conf.all.disable_ipv6=0 net.ipv4.conf.all.forwarding=1 net.ipv6.conf.all.forwarding=1"
    
    steps:
      - name: Checkout
        uses: actions/checkout@v4
      
      - name: Checkout submodules & Bootstrap
        uses: ./.github/actions/checkout-submodules-and-bootstrap
        with:
          platform: linux
      
      - name: Build Python environment
        run: |
          scripts/run_in_build_env.sh './scripts/build_python.sh --install_virtual_env out/venv'
      
      - name: Run mypy validation
        run: |
          # List the directory to debug the file structure
          ls -la src/python_testing/matter_testing_infrastructure/chip/testing/
          
          # TODO: Expand this list to include more files once they are mypy-compatible
          # Eventually we should just check all files in the chip/testing directory
          
          ./scripts/run_in_python_env.sh out/venv "mypy --config-file=src/python_testing/matter_testing_infrastructure/mypy.ini \
            src/python_testing/matter_testing_infrastructure/chip/testing/apps.py \
            src/python_testing/matter_testing_infrastructure/chip/testing/tasks.py \
            src/python_testing/matter_testing_infrastructure/chip/testing/taglist_and_topology_test.py \
            src/python_testing/matter_testing_infrastructure/chip/testing/pics.py \
<<<<<<< HEAD
            src/python_testing/matter_testing_infrastructure/chip/testing/choice_conformance.py \
            src/python_testing/matter_testing_infrastructure/chip/testing/commissioning.py"
=======
            src/python_testing/matter_testing_infrastructure/chip/testing/basic_composition.py"
>>>>>>> 0984f4ca
          
          # Print a reminder about expanding coverage
          echo "⚠️ NOTE: Currently only checking a subset of files. Remember to expand coverage!" <|MERGE_RESOLUTION|>--- conflicted
+++ resolved
@@ -58,12 +58,9 @@
             src/python_testing/matter_testing_infrastructure/chip/testing/tasks.py \
             src/python_testing/matter_testing_infrastructure/chip/testing/taglist_and_topology_test.py \
             src/python_testing/matter_testing_infrastructure/chip/testing/pics.py \
-<<<<<<< HEAD
             src/python_testing/matter_testing_infrastructure/chip/testing/choice_conformance.py \
             src/python_testing/matter_testing_infrastructure/chip/testing/commissioning.py"
-=======
             src/python_testing/matter_testing_infrastructure/chip/testing/basic_composition.py"
->>>>>>> 0984f4ca
           
           # Print a reminder about expanding coverage
           echo "⚠️ NOTE: Currently only checking a subset of files. Remember to expand coverage!" 